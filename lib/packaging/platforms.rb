require 'set'

# Data plus utilities surrounding platforms that the automation in this repo
# explicitly supports
module Pkg::Platforms # rubocop:disable Metrics/ModuleLength
  module_function

  DEBIAN_SOURCE_FORMATS = ['debian.tar.gz', 'orig.tar.gz', 'dsc', 'changes']

  # Each element in this hash
  PLATFORM_INFO = {
    'aix' => {
      '6.1' => {
        architectures: ['power'],
        source_architecture: 'SRPMS',
        package_format: 'rpm',
        source_package_formats: ['src.rpm'],
        repo: false,
      },
      '7.1' => {
        architectures: ['power'],
        source_architecture: 'SRPMS',
        package_format: 'rpm',
        source_package_formats: ['src.rpm'],
        repo: false,
      }
    },

    'cisco-wrlinux' => {
      '5' => {
        architectures: ['x86_64'],
        source_architecture: 'SRPMS',
        package_format: 'rpm',
        source_package_formats: ['src.rpm'],
        signature_format: 'v4',
        repo: true,
      },
      '7' => {
        architectures: ['x86_64'],
        source_architecture: 'SRPMS',
        package_format: 'rpm',
        source_package_formats: ['src.rpm'],
        signature_format: 'v4',
        repo: true,
      }
    },

<<<<<<< HEAD
    'cumulus' => {
      '2.2' => {
        codename: 'cumulus',
        architectures: ['amd64'],
        source_architecture: 'source',
        package_format: 'deb',
        source_package_formats: DEBIAN_SOURCE_FORMATS,
        repo: true,
      }
    },
=======
      'el' => {
        '5' => { :architectures => ['i386', 'x86_64'], :repo => true, :package_format => 'rpm', :signature_format => 'v3', },
        '6' => { :architectures => ['i386', 'x86_64', 's390x'], :repo => true, :package_format => 'rpm', :signature_format => 'v4', },
        '7' => { :architectures => ['x86_64', 's390x', 'ppc64le', 'aarch64'], :repo => true, :package_format => 'rpm', :signature_format => 'v4', },
      },
>>>>>>> a6757255

    'debian' => {
      '7' => {
        codename: 'wheezy',
        architectures: ['i386', 'amd64'],
        source_architecture: 'source',
        package_format: 'deb',
        source_package_formats: DEBIAN_SOURCE_FORMATS,
        repo: true,
      },
      '8' => {
        codename: 'jessie',
        architectures: ['i386', 'amd64', 'powerpc'],
        source_architecture: 'source',
        package_format: 'deb',
        source_package_formats: DEBIAN_SOURCE_FORMATS,
        repo: true,
      },
      '9' => {
        codename: 'stretch',
        architectures: ['i386', 'amd64'],
        source_architecture: 'source',
        package_format: 'deb',
        source_package_formats: DEBIAN_SOURCE_FORMATS,
        repo: true,
      }
    },

    'el' => {
      '5' => {
        architectures: ['i386', 'x86_64'],
        source_architecture: 'SRPMS',
        package_format: 'rpm',
        source_package_formats: ['src.rpm'],
        signature_format: 'v3',
        repo: true,
      },
      '6' => {
        architectures: ['i386', 'x86_64', 's390x'],
        source_architecture: 'SRPMS',
        package_format: 'rpm',
        source_package_formats: ['src.rpm'],
        signature_format: 'v4',
        repo: true,
      },
      '7' => {
        architectures: ['x86_64', 's390x', 'ppc64le'],
        source_architecture: 'SRPMS',
        package_format: 'rpm',
        source_package_formats: ['src.rpm'],
        signature_format: 'v4',
        repo: true,
      }
    },

    'eos' => {
      '4' => {
        architectures: ['i386'],
        package_format: 'swix',
        repo: false,
      }
    },

    'fedora' => {
      'f25' => {
        architectures: ['i386', 'x86_64'],
        source_architecture: 'SRPMS',
        package_format: 'rpm',
        source_package_formats: ['src.rpm'],
        signature_format: 'v4',
        repo: true,
      },
      'f26' => {
        architectures: ['x86_64'],
        source_architecture: 'SRPMS',
        package_format: 'rpm',
        source_package_formats: ['src.rpm'],
        signature_format: 'v4',
        repo: true,
      },
      '25' => {
        architectures: ['i386', 'x86_64'],
        source_architecture: 'SRPMS',
        package_format: 'rpm',
        source_package_formats: ['src.rpm'],
        signature_format: 'v4',
        repo: true,
      },
      '26' => {
        architectures: ['x86_64'],
        source_architecture: 'SRPMS',
        package_format: 'rpm',
        source_package_formats: ['src.rpm'],
        signature_format: 'v4',
        repo: true,
      },
    },

    'osx' => {
      '10.10' => {
        architectures: ['x86_64'],
        package_format: 'dmg',
        repo: false,
      },
      '10.11' => {
        architectures: ['x86_64'],
        package_format: 'dmg',
        repo: false,
      },
      '10.12' => {
        architectures: ['x86_64'],
        package_format: 'dmg',
        repo: false,
      }
    },

    'sles' => {
      '11' => {
        architectures: ['i386', 'x86_64', 's390x'],
        source_architecture: 'SRPMS',
        package_format: 'rpm',
        source_package_formats: ['src.rpm'],
        signature_format: 'v3',
        repo: true,
      },
      '12' => {
        architectures: ['x86_64', 's390x', 'ppc64le'],
        source_architecture: 'SRPMS',
        package_format: 'rpm',
        source_package_formats: ['src.rpm'],
        signature_format: 'v4',
        repo: true,
      }
    },

    'solaris' => {
      '10' => {
        architectures: ['i386', 'sparc'],
        package_format: 'svr4',
        repo: false,
      },
      '11' => {
        architectures: ['i386', 'sparc'],
        package_format: 'ips',
        repo: false,
      }
    },

    'ubuntu' => {
      '14.04' => {
        codename: 'trusty',
        architectures: ['i386', 'amd64'],
        source_architecture: 'source',
        package_format: 'deb',
        source_package_formats: DEBIAN_SOURCE_FORMATS,
        repo: true,
      },
      '16.04' => {
        codename: 'xenial',
        architectures: ['i386', 'amd64', 'ppc64el'],
        source_architecture: 'source',
        package_format: 'deb',
        source_package_formats: DEBIAN_SOURCE_FORMATS,
        repo: true,
      },
    },

    'windows' => {
      '2012' => {
        architectures: ['x86', 'x64'],
        package_format: 'msi',
        repo: false,
      }
    }
  }.freeze

  # @return [Array] An array of Strings, containing all of the supported
  #   platforms as defined in PLATFORM_INFO
  def supported_platforms
    PLATFORM_INFO.keys
  end

  # @return [Array] An Array of Strings, containing all the supported
  #   versions for the given platform
  def versions_for_platform(platform)
    PLATFORM_INFO[platform].keys
  rescue
    raise "No information found for '#{platform}'"
  end

  # @param platform_tag [String] May be either the two or three unit string
  #   that corresponds to a platform in the form of platform-version or
  #   platform-version-arch.
  # @return [Array] An array of three elements: the platform name, the platform
  #   version, and the architecture. If the architecture was not included in
  #   the original platform tag, then nil is returned in place of the
  #   architecture
  def parse_platform_tag(platform_tag)
    platform_elements = platform_tag.split('-')

    # Look for platform. This is probably the only place where we have to look
    # for a combination of elements rather than a single element
    platform = (platform_elements & supported_platforms).first
    codename = (platform_elements & codenames).first

    # This is probably a bad assumption, but I'm assuming if we find a codename,
    # that's more reliable as it's less likely to give us a false match
    if codename
      platform, version = codename_to_platform_version(codename)
    end

    # There's a possibility that the platform name has a dash in it, in which
    # case, our assumption that it's an element of the above array is false,
    # since it would be a combination of elements in that array
    platform ||= supported_platforms.find { |p| platform_tag =~ /#{p}-/ }

    version ||= (platform_elements & versions_for_platform(platform)).first


    # For platform names with a dash in them, because everything is special
    supported_arches = arches_for_platform_version(platform, version)
    architecture = platform_tag.sub(/^(#{platform}-#{version}|#{codename})-?/, '')

    fail unless supported_arches.include?(architecture) || architecture.empty?
    return [platform, version, architecture]
  rescue
    raise "Could not verify that '#{platform_tag}' is a valid tag"
  end

  # @param platform_tag [String] May be either the two or three unit string
  #   that corresponds to a platform in the form of platform-version or
  #   platform-version-arch
  # @return [Hash] The hash of data associated with the given platform version
  def platform_lookup(platform_tag)
    platform, version, _ = parse_platform_tag(platform_tag)
    PLATFORM_INFO[platform][version]
  end

  # @param platform_tag [String] May be either the two or three unit string
  #   that corresponds to a platform in the form of platform-version or
  #   platform-version-arch
  # @param attribute_name [String, Symbol] The name of the requested attribute
  # @return [String, Array] the contents of the requested attribute
  def get_attribute(platform_tag, attribute_name)
    info = platform_lookup(platform_tag)
    raise "#{platform_tag} doesn't have information about #{attribute_name} available" unless info.key?(attribute_name)
    info[attribute_name]
  end

  def get_attribute_for_platform_version(platform, version, attribute_name)
    info = PLATFORM_INFO[platform][version]
    raise "#{platform_tag} doesn't have information about #{attribute_name} available" unless info.key?(attribute_name)
    info[attribute_name]
  end

  # @private List platforms that use a given package format
  # @param format [String] The name of the packaging format to filter on
  # @return [Array] An Array of Strings, containing all platforms that
  #   use <format> for their packages
  def by_package_format(format)
    PLATFORM_INFO.keys.select do |key|
      formats = PLATFORM_INFO[key].values.collect { |v| v[:package_format] }
      formats.include? format
    end
  end

  # @return [Array] An Array of Strings, containing all of the package
  #   formats defined in Pkg::Platforms
  def formats
    fmts = PLATFORM_INFO.flat_map do |_, p|
      p.collect do |_, r|
        r[:package_format]
      end
    end
    fmts.to_set.sort
  end

  # @return [Array] An Array of Strings, containing all the package formats
  #   and source package formats defined in Pkg::Platforms
  def all_supported_package_formats
    fmts = formats
    source_fmts = PLATFORM_INFO.flat_map do |_, p|
      p.collect do |_, r|
        r[:source_package_formats]
      end
    end

    (fmts + source_fmts).flatten.compact.uniq.to_set.sort
  end

  # @param platform [String] Optional, the platform to list all codenames for.
  #   Defaults to 'deb'
  # @return [Array] An Array of Strings, containing all of the codenames
  #   defined for a given Platform
  def codenames(platform = 'deb')
    releases = by_package_format(platform).flat_map do |p|
      PLATFORM_INFO[p].values.collect { |r| r[:codename] }
    end
    releases.sort
  end

  # Given a debian codename, return the platform and version it corresponds to
  def codename_to_platform_version(codename)
    PLATFORM_INFO.each do |platform, platform_versions|
      platform_versions.each do |version, info|
        return [platform, version] if info[:codename] && codename == info[:codename]
      end
    end
    raise "Unable to find a platform and version for '#{codename}'"
  end

  # Given a debian platform and version, return the codename that corresponds to
  # the set
  def codename_for_platform_version(platform, version)
    get_attribute_for_platform_version(platform, version, :codename)
  end

  # Given a debian codename, return the arches that we build for that codename
  def arches_for_codename(codename)
    platform, version = codename_to_platform_version(codename)
    arches_for_platform_version(platform, version)
  end

  # Given a codename, return an array of associated tags
  def codename_to_tags(codename)
    platform_tags = []
    platform, version = codename_to_platform_version(codename)
    arches_for_codename(codename).each do |arch|
      platform_tags << "#{platform}-#{version}-#{arch}"
    end
    platform_tags
  end

  # Given a platform and version, return the arches that we build for that
  # platform
  def arches_for_platform_version(platform, version)
    get_attribute_for_platform_version(platform, version, :architectures)
  end

  # Returns an array of all currently valid platform tags
  def platform_tags
    tags = []
    PLATFORM_INFO.each do |platform, platform_versions|
      platform_versions.each do |version, info|
        info[:architectures].each do |arch|
          tags << "#{platform}-#{version}-#{arch}"
        end
      end
    end
    tags
  end

  def package_format_for_tag(platform_tag)
    get_attribute(platform_tag, :package_format)
  end

  def signature_format_for_tag(platform_tag)
    get_attribute(platform_tag, :signature_format)
  end

  def signature_format_for_platform_version(platform, version)
    get_attribute_for_platform_version(platform, version, :signature_format)
  end

  def source_architecture_for_platform_tag(platform_tag)
    get_attribute(platform_tag, :source_architecture)
  end

  def source_package_formats_for_platform_tag(platform_tag)
    get_attribute(platform_tag, :source_package_formats)
  end

  # Return an array of platform tags associated with a given package format
  def platform_tags_for_package_format(format)
    platform_tags = []
    PLATFORM_INFO.each do |platform, platform_versions|
      platform_versions.each do |version, info|
        info[:architectures].each do |architecture|
          if info[:package_format] == format
            platform_tags << "#{platform}-#{version}-#{architecture}"
          end
        end
      end
    end
    platform_tags
  end

  # @method by_deb
  # @return [Array] An Array of Strings, containing all platforms
  #   that use .deb packages
  # Helper meta-method to return all platforms that use .deb packages
  # @scope class
  def by_deb
    by_package_format('deb')
  end

  # @method by_rpm
  # @return [Array] An Array of Strings, containing all platforms
  #   that use .rpm packages
  # Helper meta-method to return all platforms that use .rpm packages
  # @scope class
  def by_rpm
    by_package_format('rpm')
  end

  private :by_package_format
end<|MERGE_RESOLUTION|>--- conflicted
+++ resolved
@@ -45,7 +45,6 @@
       }
     },
 
-<<<<<<< HEAD
     'cumulus' => {
       '2.2' => {
         codename: 'cumulus',
@@ -56,13 +55,6 @@
         repo: true,
       }
     },
-=======
-      'el' => {
-        '5' => { :architectures => ['i386', 'x86_64'], :repo => true, :package_format => 'rpm', :signature_format => 'v3', },
-        '6' => { :architectures => ['i386', 'x86_64', 's390x'], :repo => true, :package_format => 'rpm', :signature_format => 'v4', },
-        '7' => { :architectures => ['x86_64', 's390x', 'ppc64le', 'aarch64'], :repo => true, :package_format => 'rpm', :signature_format => 'v4', },
-      },
->>>>>>> a6757255
 
     'debian' => {
       '7' => {
@@ -109,7 +101,7 @@
         repo: true,
       },
       '7' => {
-        architectures: ['x86_64', 's390x', 'ppc64le'],
+        architectures: ['x86_64', 's390x', 'ppc64le', 'aarch64'],
         source_architecture: 'SRPMS',
         package_format: 'rpm',
         source_package_formats: ['src.rpm'],
