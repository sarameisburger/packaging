require 'set'

# Data plus utilities surrounding platforms that the automation in this repo
# explicitly supports
module Pkg::Platforms # rubocop:disable Metrics/ModuleLength
  module_function

  DEBIAN_SOURCE_FORMATS = ['debian.tar.gz', 'orig.tar.gz', 'dsc', 'changes']

  # Each element in this hash
  PLATFORM_INFO = {
    'aix' => {
      '6.1' => {
        architectures: ['power'],
        source_architecture: 'SRPMS',
        package_format: 'rpm',
        source_package_formats: ['src.rpm'],
        repo: false,
      },
      '7.1' => {
        architectures: ['power'],
        source_architecture: 'SRPMS',
        package_format: 'rpm',
        source_package_formats: ['src.rpm'],
        repo: false,
      }
    },

    'cisco-wrlinux' => {
      '5' => {
        architectures: ['x86_64'],
        source_architecture: 'SRPMS',
        package_format: 'rpm',
        source_package_formats: ['src.rpm'],
        signature_format: 'v4',
        repo: true,
      },
      '7' => {
        architectures: ['x86_64'],
        source_architecture: 'SRPMS',
        package_format: 'rpm',
        source_package_formats: ['src.rpm'],
        signature_format: 'v4',
        repo: true,
      }
    },

    'cumulus' => {
      '2.2' => {
        codename: 'cumulus',
        architectures: ['amd64'],
        source_architecture: 'source',
        package_format: 'deb',
        source_package_formats: DEBIAN_SOURCE_FORMATS,
        repo: true,
      }
    },

    'debian' => {
      '7' => {
        codename: 'wheezy',
        architectures: ['i386', 'amd64'],
        source_architecture: 'source',
        package_format: 'deb',
        source_package_formats: DEBIAN_SOURCE_FORMATS,
        repo: true,
      },
      '8' => {
        codename: 'jessie',
        architectures: ['i386', 'amd64', 'powerpc'],
        source_architecture: 'source',
        package_format: 'deb',
        source_package_formats: DEBIAN_SOURCE_FORMATS,
        repo: true,
      },
      '9' => {
        codename: 'stretch',
        architectures: ['i386', 'amd64'],
        source_architecture: 'source',
        package_format: 'deb',
        source_package_formats: DEBIAN_SOURCE_FORMATS,
        repo: true,
      }
    },

    'el' => {
      '5' => {
        architectures: ['i386', 'x86_64'],
        source_architecture: 'SRPMS',
        package_format: 'rpm',
        source_package_formats: ['src.rpm'],
        signature_format: 'v3',
        repo: true,
      },
      '6' => {
        architectures: ['i386', 'x86_64', 's390x'],
        source_architecture: 'SRPMS',
        package_format: 'rpm',
        source_package_formats: ['src.rpm'],
        signature_format: 'v4',
        repo: true,
      },
      '7' => {
        architectures: ['x86_64', 's390x', 'ppc64le', 'aarch64'],
        source_architecture: 'SRPMS',
        package_format: 'rpm',
        source_package_formats: ['src.rpm'],
        signature_format: 'v4',
        repo: true,
      }
    },

<<<<<<< HEAD
    'eos' => {
      '4' => {
        architectures: ['i386'],
        package_format: 'swix',
        repo: false,
      }
    },

    'fedora' => {
      'f25' => {
        architectures: ['i386', 'x86_64'],
        source_architecture: 'SRPMS',
        package_format: 'rpm',
        source_package_formats: ['src.rpm'],
        signature_format: 'v4',
        repo: true,
      },
      'f26' => {
        architectures: ['x86_64'],
        source_architecture: 'SRPMS',
        package_format: 'rpm',
        source_package_formats: ['src.rpm'],
        signature_format: 'v4',
        repo: true,
      },
      '25' => {
        architectures: ['i386', 'x86_64'],
        source_architecture: 'SRPMS',
        package_format: 'rpm',
        source_package_formats: ['src.rpm'],
        signature_format: 'v4',
        repo: true,
=======
      'osx' => {
        '10.10' => { :architectures => ['x86_64'], :repo => false, :package_format => 'dmg', },
        '10.11' => { :architectures => ['x86_64'], :repo => false, :package_format => 'dmg', },
        '10.12' => { :architectures => ['x86_64'], :repo => false, :package_format => 'dmg', },
        '10.13' => { :architectures => ['x86_64'], :repo => false, :package_format => 'dmg', },
>>>>>>> f871c9e9
      },
      '26' => {
        architectures: ['x86_64'],
        source_architecture: 'SRPMS',
        package_format: 'rpm',
        source_package_formats: ['src.rpm'],
        signature_format: 'v4',
        repo: true,
      },
    },

    'osx' => {
      '10.10' => {
        architectures: ['x86_64'],
        package_format: 'dmg',
        repo: false,
      },
      '10.11' => {
        architectures: ['x86_64'],
        package_format: 'dmg',
        repo: false,
      },
      '10.12' => {
        architectures: ['x86_64'],
        package_format: 'dmg',
        repo: false,
      }
    },

    'sles' => {
      '11' => {
        architectures: ['i386', 'x86_64', 's390x'],
        source_architecture: 'SRPMS',
        package_format: 'rpm',
        source_package_formats: ['src.rpm'],
        signature_format: 'v3',
        repo: true,
      },
      '12' => {
        architectures: ['x86_64', 's390x', 'ppc64le'],
        source_architecture: 'SRPMS',
        package_format: 'rpm',
        source_package_formats: ['src.rpm'],
        signature_format: 'v4',
        repo: true,
      }
    },

    'solaris' => {
      '10' => {
        architectures: ['i386', 'sparc'],
        package_format: 'svr4',
        repo: false,
      },
      '11' => {
        architectures: ['i386', 'sparc'],
        package_format: 'ips',
        repo: false,
      }
    },

    'ubuntu' => {
      '14.04' => {
        codename: 'trusty',
        architectures: ['i386', 'amd64'],
        source_architecture: 'source',
        package_format: 'deb',
        source_package_formats: DEBIAN_SOURCE_FORMATS,
        repo: true,
      },
      '16.04' => {
        codename: 'xenial',
        architectures: ['i386', 'amd64', 'ppc64el'],
        source_architecture: 'source',
        package_format: 'deb',
        source_package_formats: DEBIAN_SOURCE_FORMATS,
        repo: true,
      },
    },

    'windows' => {
      '2012' => {
        architectures: ['x86', 'x64'],
        package_format: 'msi',
        repo: false,
      }
    }
  }.freeze

  # @return [Array] An array of Strings, containing all of the supported
  #   platforms as defined in PLATFORM_INFO
  def supported_platforms
    PLATFORM_INFO.keys
  end

  # @return [Array] An Array of Strings, containing all the supported
  #   versions for the given platform
  def versions_for_platform(platform)
    PLATFORM_INFO[platform].keys
  rescue
    raise "No information found for '#{platform}'"
  end

  # @param platform_tag [String] May be either the two or three unit string
  #   that corresponds to a platform in the form of platform-version or
  #   platform-version-arch.
  # @return [Array] An array of three elements: the platform name, the platform
  #   version, and the architecture. If the architecture was not included in
  #   the original platform tag, then nil is returned in place of the
  #   architecture
  def parse_platform_tag(platform_tag)
    platform_elements = platform_tag.split('-')

    # Look for platform. This is probably the only place where we have to look
    # for a combination of elements rather than a single element
    platform = (platform_elements & supported_platforms).first
    codename = (platform_elements & codenames).first

    # This is probably a bad assumption, but I'm assuming if we find a codename,
    # that's more reliable as it's less likely to give us a false match
    if codename
      platform, version = codename_to_platform_version(codename)
    end

    # There's a possibility that the platform name has a dash in it, in which
    # case, our assumption that it's an element of the above array is false,
    # since it would be a combination of elements in that array
    platform ||= supported_platforms.find { |p| platform_tag =~ /#{p}-/ }

    version ||= (platform_elements & versions_for_platform(platform)).first


    # For platform names with a dash in them, because everything is special
    supported_arches = arches_for_platform_version(platform, version)
    architecture = platform_tag.sub(/^(#{platform}-#{version}|#{codename})-?/, '')

    fail unless supported_arches.include?(architecture) || architecture.empty?
    return [platform, version, architecture]
  rescue
    raise "Could not verify that '#{platform_tag}' is a valid tag"
  end

  # @param platform_tag [String] May be either the two or three unit string
  #   that corresponds to a platform in the form of platform-version or
  #   platform-version-arch
  # @return [Hash] The hash of data associated with the given platform version
  def platform_lookup(platform_tag)
    platform, version, _ = parse_platform_tag(platform_tag)
    PLATFORM_INFO[platform][version]
  end

  # @param platform_tag [String] May be either the two or three unit string
  #   that corresponds to a platform in the form of platform-version or
  #   platform-version-arch
  # @param attribute_name [String, Symbol] The name of the requested attribute
  # @return [String, Array] the contents of the requested attribute
  def get_attribute(platform_tag, attribute_name)
    info = platform_lookup(platform_tag)
    raise "#{platform_tag} doesn't have information about #{attribute_name} available" unless info.key?(attribute_name)
    info[attribute_name]
  end

  def get_attribute_for_platform_version(platform, version, attribute_name)
    info = PLATFORM_INFO[platform][version]
    raise "#{platform_tag} doesn't have information about #{attribute_name} available" unless info.key?(attribute_name)
    info[attribute_name]
  end

  # @private List platforms that use a given package format
  # @param format [String] The name of the packaging format to filter on
  # @return [Array] An Array of Strings, containing all platforms that
  #   use <format> for their packages
  def by_package_format(format)
    PLATFORM_INFO.keys.select do |key|
      formats = PLATFORM_INFO[key].values.collect { |v| v[:package_format] }
      formats.include? format
    end
  end

  # @return [Array] An Array of Strings, containing all of the package
  #   formats defined in Pkg::Platforms
  def formats
    fmts = PLATFORM_INFO.flat_map do |_, p|
      p.collect do |_, r|
        r[:package_format]
      end
    end
    fmts.to_set.sort
  end

  # @return [Array] An Array of Strings, containing all the package formats
  #   and source package formats defined in Pkg::Platforms
  def all_supported_package_formats
    fmts = formats
    source_fmts = PLATFORM_INFO.flat_map do |_, p|
      p.collect do |_, r|
        r[:source_package_formats]
      end
    end

    (fmts + source_fmts).flatten.compact.uniq.to_set.sort
  end

  # @param platform [String] Optional, the platform to list all codenames for.
  #   Defaults to 'deb'
  # @return [Array] An Array of Strings, containing all of the codenames
  #   defined for a given Platform
  def codenames(platform = 'deb')
    releases = by_package_format(platform).flat_map do |p|
      PLATFORM_INFO[p].values.collect { |r| r[:codename] }
    end
    releases.sort
  end

  # Given a debian codename, return the platform and version it corresponds to
  def codename_to_platform_version(codename)
    PLATFORM_INFO.each do |platform, platform_versions|
      platform_versions.each do |version, info|
        return [platform, version] if info[:codename] && codename == info[:codename]
      end
    end
    raise "Unable to find a platform and version for '#{codename}'"
  end

  # Given a debian platform and version, return the codename that corresponds to
  # the set
  def codename_for_platform_version(platform, version)
    get_attribute_for_platform_version(platform, version, :codename)
  end

  # Given a debian codename, return the arches that we build for that codename
  def arches_for_codename(codename)
    platform, version = codename_to_platform_version(codename)
    arches_for_platform_version(platform, version)
  end

  # Given a codename, return an array of associated tags
  def codename_to_tags(codename)
    platform_tags = []
    platform, version = codename_to_platform_version(codename)
    arches_for_codename(codename).each do |arch|
      platform_tags << "#{platform}-#{version}-#{arch}"
    end
    platform_tags
  end

  # Given a platform and version, return the arches that we build for that
  # platform
  def arches_for_platform_version(platform, version)
    get_attribute_for_platform_version(platform, version, :architectures)
  end

  # Returns an array of all currently valid platform tags
  def platform_tags
    tags = []
    PLATFORM_INFO.each do |platform, platform_versions|
      platform_versions.each do |version, info|
        info[:architectures].each do |arch|
          tags << "#{platform}-#{version}-#{arch}"
        end
      end
    end
    tags
  end

  def package_format_for_tag(platform_tag)
    get_attribute(platform_tag, :package_format)
  end

  def signature_format_for_tag(platform_tag)
    get_attribute(platform_tag, :signature_format)
  end

  def signature_format_for_platform_version(platform, version)
    get_attribute_for_platform_version(platform, version, :signature_format)
  end

  def source_architecture_for_platform_tag(platform_tag)
    get_attribute(platform_tag, :source_architecture)
  end

  def source_package_formats_for_platform_tag(platform_tag)
    get_attribute(platform_tag, :source_package_formats)
  end

  # Return an array of platform tags associated with a given package format
  def platform_tags_for_package_format(format)
    platform_tags = []
    PLATFORM_INFO.each do |platform, platform_versions|
      platform_versions.each do |version, info|
        info[:architectures].each do |architecture|
          if info[:package_format] == format
            platform_tags << "#{platform}-#{version}-#{architecture}"
          end
        end
      end
    end
    platform_tags
  end

  # @method by_deb
  # @return [Array] An Array of Strings, containing all platforms
  #   that use .deb packages
  # Helper meta-method to return all platforms that use .deb packages
  # @scope class
  def by_deb
    by_package_format('deb')
  end

  # @method by_rpm
  # @return [Array] An Array of Strings, containing all platforms
  #   that use .rpm packages
  # Helper meta-method to return all platforms that use .rpm packages
  # @scope class
  def by_rpm
    by_package_format('rpm')
  end

  private :by_package_format
end<|MERGE_RESOLUTION|>--- conflicted
+++ resolved
@@ -110,7 +110,6 @@
       }
     },
 
-<<<<<<< HEAD
     'eos' => {
       '4' => {
         architectures: ['i386'],
@@ -143,13 +142,6 @@
         source_package_formats: ['src.rpm'],
         signature_format: 'v4',
         repo: true,
-=======
-      'osx' => {
-        '10.10' => { :architectures => ['x86_64'], :repo => false, :package_format => 'dmg', },
-        '10.11' => { :architectures => ['x86_64'], :repo => false, :package_format => 'dmg', },
-        '10.12' => { :architectures => ['x86_64'], :repo => false, :package_format => 'dmg', },
-        '10.13' => { :architectures => ['x86_64'], :repo => false, :package_format => 'dmg', },
->>>>>>> f871c9e9
       },
       '26' => {
         architectures: ['x86_64'],
@@ -173,6 +165,11 @@
         repo: false,
       },
       '10.12' => {
+        architectures: ['x86_64'],
+        package_format: 'dmg',
+        repo: false,
+      },
+      '10.13' => {
         architectures: ['x86_64'],
         package_format: 'dmg',
         repo: false,
