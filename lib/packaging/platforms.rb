--- conflicted
+++ resolved
@@ -1,6 +1,5 @@
 require 'set'
 
-<<<<<<< HEAD
 # Data plus utilities surrounding platforms that the automation in this repo
 # explicitly supports
 module Pkg::Platforms # rubocop:disable Metrics/ModuleLength
@@ -42,8 +41,10 @@
     'fedora' => {
       'f24' => { :architectures => ['i386', 'x86_64'], :repo => true, :package_format => 'rpm', :signature_format => 'v4', },
       'f25' => { :architectures => ['i386', 'x86_64'], :repo => true, :package_format => 'rpm', :signature_format => 'v4', },
-      '24' => { architectures: ['i386', 'x86_64'], repo: true, package_format: 'rpm', signature_format: 'v4' },
-      '25' => { architectures: ['i386', 'x86_64'], repo: true, package_format: 'rpm', signature_format: 'v4' }
+      'f26' => { :architectures => ['x86_64'], :repo => true, :package_format => 'rpm', :signature_format => 'v4', },
+      '24' => { architectures: ['i386', 'x86_64'], repo: true, package_format: 'rpm', signature_format: 'v4', },
+      '25' => { architectures: ['i386', 'x86_64'], repo: true, package_format: 'rpm', signature_format: 'v4', },
+      '26' => { :architectures => ['x86_64'], :repo => true, :package_format => 'rpm', :signature_format => 'v4', },
     },
 
     'huaweios' => {
@@ -74,81 +75,6 @@
 
     'windows' => {
       '2012' => { architectures: ['x86', 'x64'], repo: false, package_format: 'msi' }
-=======
-module Pkg
-  module Platforms
-    # Each element in this hash
-    PLATFORM_INFO = {
-      'aix' => {
-        '5.3' => { :architectures => ['power'], :repo => false, :package_format => 'rpm', },
-        '6.1' => { :architectures => ['power'], :repo => false, :package_format => 'rpm', },
-        '7.1' => { :architectures => ['power'], :repo => false, :package_format => 'rpm', },
-      },
-
-      'cisco-wrlinux' => {
-        '5' => { :architectures => ['x86_64'], :repo => true, :package_format => 'rpm', :signature_format => 'v4', },
-        '7' => { :architectures => ['x86_64'], :repo => true, :package_format => 'rpm', :signature_format => 'v4', },
-      },
-
-      'cumulus' => {
-        '2.2' => { :codename => 'cumulus', :architectures => ['amd64'], :repo => true, :package_format => 'deb', },
-      },
-
-      'debian' => {
-        '7' => { :codename => 'wheezy', :architectures  => ['i386', 'amd64'], :repo => true, :package_format => 'deb', },
-        '8' => { :codename => 'jessie', :architectures  => ['i386', 'amd64', 'powerpc'], :repo => true, :package_format => 'deb', },
-        '9' => { :codename => 'stretch', :architectures  => ['i386', 'amd64'], :repo => true, :package_format => 'deb', },
-      },
-
-      'el' => {
-        '5' => { :architectures => ['i386', 'x86_64'], :repo => true, :package_format => 'rpm', :signature_format => 'v3', },
-        '6' => { :architectures => ['i386', 'x86_64', 's390x'], :repo => true, :package_format => 'rpm', :signature_format => 'v4', },
-        '7' => { :architectures => ['x86_64', 's390x', 'ppc64le'], :repo => true, :package_format => 'rpm', :signature_format => 'v4', },
-      },
-
-      'eos' => {
-        '4' => { :architectures => ['i386'], :repo => false, :package_format => 'swix', },
-      },
-
-      'fedora' => {
-        'f24' => { :architectures => ['i386', 'x86_64'], :repo => true, :package_format => 'rpm', :signature_format => 'v4', },
-        'f25' => { :architectures => ['i386', 'x86_64'], :repo => true, :package_format => 'rpm', :signature_format => 'v4', },
-        'f26' => { :architectures => ['x86_64'], :repo => true, :package_format => 'rpm', :signature_format => 'v4', },
-        '24' => { :architectures => ['i386', 'x86_64'], :repo => true, :package_format => 'rpm', :signature_format => 'v4', },
-        '25' => { :architectures => ['i386', 'x86_64'], :repo => true, :package_format => 'rpm', :signature_format => 'v4', },
-        '26' => { :architectures => ['x86_64'], :repo => true, :package_format => 'rpm', :signature_format => 'v4', },
-      },
-
-      'huaweios' => {
-        '6' => { :codename => 'huaweios', :architectures => ['powerpc'], :repo => true, :package_format => 'deb', },
-      },
-
-      'osx' => {
-        '10.10' => { :architectures => ['x86_64'], :repo => false, :package_format => 'dmg', },
-        '10.11' => { :architectures => ['x86_64'], :repo => false, :package_format => 'dmg', },
-        '10.12' => { :architectures => ['x86_64'], :repo => false, :package_format => 'dmg', },
-      },
-
-      'sles' => {
-        '11' => { :architectures => ['i386', 'x86_64', 's390x'], :repo => true, :package_format => 'rpm', :signature_format => 'v3', },
-        '12' => { :architectures => ['x86_64', 's390x', 'ppc64le'], :repo => true, :package_format => 'rpm', :signature_format => 'v4', },
-      },
-
-      'solaris' => {
-        '10' => { :architectures => ['i386', 'sparc'], :repo => false, :package_format => 'svr4', },
-        '11' => { :architectures => ['i386', 'sparc'], :repo => false, :package_format => 'ips', },
-      },
-
-      'ubuntu' => {
-        '14.04' => { :codename => 'trusty', :architectures => ['i386', 'amd64'], :repo => true, :package_format => 'deb', },
-        '16.04' => { :codename => 'xenial', :architectures => ['i386', 'amd64', 'ppc64el'], :repo => true, :package_format => 'deb', },
-        '16.10' => { :codename => 'yakkety', :architectures => ['i386', 'amd64'], :repo => true, :package_format => 'deb', },
-      },
-
-      'windows' => {
-        '2012' => { :architectures => ['x86', 'x64'], :repo => false, :package_format => 'msi', },
-      },
->>>>>>> e33c0373
     }
   }.freeze
 
