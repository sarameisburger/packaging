require 'set'

<<<<<<< HEAD
# Data plus utilities surrounding platforms that the automation in this repo
# explicitly supports
module Pkg::Platforms # rubocop:disable Metrics/ModuleLength
  module_function

  DEBIAN_SOURCE_FORMATS = ['debian.tar.gz', 'orig.tar.gz', 'dsc', 'changes']

  # Each element in this hash
  PLATFORM_INFO = {
    'aix' => {
      '6.1' => {
        architectures: ['power'],
        source_architecture: 'SRPMS',
        package_format: 'rpm',
        source_package_formats: ['src.rpm'],
        repo: false,
=======
module Pkg
  module Platforms
    DEBIAN_SOURCE_FORMATS = ['debian.tar.gz', 'orig.tar.gz', 'dsc', 'changes']

    # Each element in this hash
    PLATFORM_INFO = {
      'aix' => {
        '6.1' => {
          architectures: ['power'],
          source_architecture: 'SRPMS',
          package_format: 'rpm',
          source_package_formats: ['src.rpm'],
          repo: false,
        },
        '7.1' => {
          architectures: ['power'],
          source_architecture: 'SRPMS',
          package_format: 'rpm',
          source_package_formats: ['src.rpm'],
          repo: false,
        },
      },

      'cisco-wrlinux' => {
        '5' => {
          architectures: ['x86_64'],
          source_architecture: 'SRPMS',
          package_format: 'rpm',
          source_package_formats: ['src.rpm'],
          signature_format: 'v4',
          repo: true,
        },
        '7' => {
          architectures: ['x86_64'],
          source_architecture: 'SRPMS',
          package_format: 'rpm',
          source_package_formats: ['src.rpm'],
          signature_format: 'v4',
          repo: true,
        },
      },

      'cumulus' => {
        '2.2' => {
          codename: 'cumulus',
          architectures: ['amd64'],
          source_architecture: 'source',
          package_format: 'deb',
          source_package_formats: DEBIAN_SOURCE_FORMATS,
          repo: true,
        },
>>>>>>> a29072f0
      },
      '7.1' => {
        architectures: ['power'],
        source_architecture: 'SRPMS',
        package_format: 'rpm',
        source_package_formats: ['src.rpm'],
        repo: false,
      }
    },

<<<<<<< HEAD
    'cisco-wrlinux' => {
      '5' => {
        architectures: ['x86_64'],
        source_architecture: 'SRPMS',
        package_format: 'rpm',
        source_package_formats: ['src.rpm'],
        signature_format: 'v4',
        repo: true,
=======
      'debian' => {
        '7' => {
          codename: 'wheezy',
          architectures: ['i386', 'amd64'],
          source_architecture: 'source',
          package_format: 'deb',
          source_package_formats: DEBIAN_SOURCE_FORMATS,
          repo: true,
        },
        '8' => {
          codename: 'jessie',
          architectures: ['i386', 'amd64', 'powerpc'],
          source_architecture: 'source',
          package_format: 'deb',
          source_package_formats: DEBIAN_SOURCE_FORMATS,
          repo: true,
        },
        '9' => {
          codename: 'stretch',
          architectures: ['i386', 'amd64'],
          source_architecture: 'source',
          package_format: 'deb',
          source_package_formats: DEBIAN_SOURCE_FORMATS,
          repo: true,
        },
        '10' => {
          codename: 'buster',
          architectures: ['i386', 'amd64'],
          source_architecture: 'source',
          package_format: 'deb',
          source_package_formats: DEBIAN_SOURCE_FORMATS,
          repo: true,
        }
>>>>>>> a29072f0
      },
      '7' => {
        architectures: ['x86_64'],
        source_architecture: 'SRPMS',
        package_format: 'rpm',
        source_package_formats: ['src.rpm'],
        signature_format: 'v4',
        repo: true,
      }
    },

<<<<<<< HEAD
    'cumulus' => {
      '2.2' => {
        codename: 'cumulus',
        architectures: ['amd64'],
        source_architecture: 'source',
        package_format: 'deb',
        source_package_formats: DEBIAN_SOURCE_FORMATS,
        repo: true,
      }
    },

    'debian' => {
      '7' => {
        codename: 'wheezy',
        architectures: ['i386', 'amd64'],
        source_architecture: 'source',
        package_format: 'deb',
        source_package_formats: DEBIAN_SOURCE_FORMATS,
        repo: true,
=======
      'el' => {
        '5' => {
          architectures: ['i386', 'x86_64'],
          source_architecture: 'SRPMS',
          package_format: 'rpm',
          source_package_formats: ['src.rpm'],
          signature_format: 'v3',
          repo: true,
        },
        '6' => {
          architectures: ['i386', 'x86_64', 's390x'],
          source_architecture: 'SRPMS',
          package_format: 'rpm',
          source_package_formats: ['src.rpm'],
          signature_format: 'v4',
          repo: true,
        },
        '7' => {
          architectures: ['x86_64', 's390x', 'ppc64le', 'aarch64'],
          source_architecture: 'SRPMS',
          package_format: 'rpm',
          source_package_formats: ['src.rpm'],
          signature_format: 'v4',
          repo: true,
        },
      },

      'eos' => {
        '4' => {
          architectures: ['i386'],
          package_format: 'swix',
          repo: false,
        },
>>>>>>> a29072f0
      },
      '8' => {
        codename: 'jessie',
        architectures: ['i386', 'amd64', 'powerpc'],
        source_architecture: 'source',
        package_format: 'deb',
        source_package_formats: DEBIAN_SOURCE_FORMATS,
        repo: true,
      },
      '9' => {
        codename: 'stretch',
        architectures: ['i386', 'amd64'],
        source_architecture: 'source',
        package_format: 'deb',
        source_package_formats: DEBIAN_SOURCE_FORMATS,
        repo: true,
      }
    },

<<<<<<< HEAD
    'el' => {
      '5' => {
        architectures: ['i386', 'x86_64'],
        source_architecture: 'SRPMS',
        package_format: 'rpm',
        source_package_formats: ['src.rpm'],
        signature_format: 'v3',
        repo: true,
      },
      '6' => {
        architectures: ['i386', 'x86_64', 's390x'],
        source_architecture: 'SRPMS',
        package_format: 'rpm',
        source_package_formats: ['src.rpm'],
        signature_format: 'v4',
        repo: true,
=======
      'fedora' => {
        'f25' => {
          architectures: ['i386', 'x86_64'],
          source_architecture: 'SRPMS',
          package_format: 'rpm',
          source_package_formats: ['src.rpm'],
          signature_format: 'v4',
          repo: true,
        },
        'f26' => {
          architectures: ['x86_64'],
          source_architecture: 'SRPMS',
          package_format: 'rpm',
          source_package_formats: ['src.rpm'],
          signature_format: 'v4',
          repo: true,
        },
        'f27' => {
          architectures: ['x86_64'],
          source_architecture: 'SRPMS',
          package_format: 'rpm',
          source_package_formats: ['src.rpm'],
          signature_format: 'v4',
          repo: true,
        },
        'f28' => {
          architectures: ['x86_64'],
          source_architecture: 'SRPMS',
          package_format: 'rpm',
          source_package_formats: ['src.rpm'],
          signature_format: 'v4',
          repo: true,
        },
        '25' => {
          architectures: ['i386', 'x86_64'],
          source_architecture: 'SRPMS',
          package_format: 'rpm',
          source_package_formats: ['src.rpm'],
          signature_format: 'v4',
          repo: true,
        },
        '26' => {
          architectures: ['x86_64'],
          source_architecture: 'SRPMS',
          package_format: 'rpm',
          source_package_formats: ['src.rpm'],
          signature_format: 'v4',
          repo: true,
        },
        '27' => {
          architectures: ['x86_64'],
          source_architecture: 'SRPMS',
          package_format: 'rpm',
          source_package_formats: ['src.rpm'],
          signature_format: 'v4',
          repo: true,
        },
        '28' => {
          architectures: ['x86_64'],
          source_architecture: 'SRPMS',
          package_format: 'rpm',
          source_package_formats: ['src.rpm'],
          signature_format: 'v4',
          repo: true,
        },
>>>>>>> a29072f0
      },
      '7' => {
        architectures: ['x86_64', 's390x', 'ppc64le', 'aarch64'],
        source_architecture: 'SRPMS',
        package_format: 'rpm',
        source_package_formats: ['src.rpm'],
        signature_format: 'v4',
        repo: true,
      }
    },

    'eos' => {
      '4' => {
        architectures: ['i386'],
        package_format: 'swix',
        repo: false,
      }
    },

<<<<<<< HEAD
    'fedora' => {
      'f25' => {
        architectures: ['i386', 'x86_64'],
        source_architecture: 'SRPMS',
        package_format: 'rpm',
        source_package_formats: ['src.rpm'],
        signature_format: 'v4',
        repo: true,
      },
      'f26' => {
        architectures: ['x86_64'],
        source_architecture: 'SRPMS',
        package_format: 'rpm',
        source_package_formats: ['src.rpm'],
        signature_format: 'v4',
        repo: true,
      },
      'f27' => {
        architectures: ['x86_64'],
        source_architecture: 'SRPMS',
        package_format: 'rpm',
        source_package_formats: ['src.rpm'],
        signature_format: 'v4',
        repo: true,
      },
      '25' => {
        architectures: ['i386', 'x86_64'],
        source_architecture: 'SRPMS',
        package_format: 'rpm',
        source_package_formats: ['src.rpm'],
        signature_format: 'v4',
        repo: true,
      },
      '26' => {
        architectures: ['x86_64'],
        source_architecture: 'SRPMS',
        package_format: 'rpm',
        source_package_formats: ['src.rpm'],
        signature_format: 'v4',
        repo: true,
      },
      '27' => {
        architectures: ['x86_64'],
        source_architecture: 'SRPMS',
        package_format: 'rpm',
        source_package_formats: ['src.rpm'],
        signature_format: 'v4',
        repo: true,
=======
      'osx' => {
        '10.10' => {
          architectures: ['x86_64'],
          package_format: 'dmg',
          repo: false,
        },
        '10.11' => {
          architectures: ['x86_64'],
          package_format: 'dmg',
          repo: false,
        },
        '10.12' => {
          architectures: ['x86_64'],
          package_format: 'dmg',
          repo: false,
        },
        '10.13' => {
          architectures: ['x86_64'],
          package_format: 'dmg',
          repo: false,
        },
      },

      'redhat-fips' => {
        '7' => {
          architectures: ['x86_64'],
          source_architecture: 'SRPMS',
          package_format: 'rpm',
          source_package_formats: ['src.rpm'],
          signature_format: 'v3',
          repo: true,
        }
>>>>>>> a29072f0
      },
    },

<<<<<<< HEAD
    'osx' => {
      '10.10' => {
        architectures: ['x86_64'],
        package_format: 'dmg',
        repo: false,
=======
      'sles' => {
        '11' => {
          architectures: ['i386', 'x86_64', 's390x'],
          source_architecture: 'SRPMS',
          package_format: 'rpm',
          source_package_formats: ['src.rpm'],
          signature_format: 'v3',
          repo: true,
        },
        '12' => {
          architectures: ['x86_64', 's390x', 'ppc64le'],
          source_architecture: 'SRPMS',
          package_format: 'rpm',
          source_package_formats: ['src.rpm'],
          signature_format: 'v4',
          repo: true,
        },
>>>>>>> a29072f0
      },
      '10.11' => {
        architectures: ['x86_64'],
        package_format: 'dmg',
        repo: false,
      },
      '10.12' => {
        architectures: ['x86_64'],
        package_format: 'dmg',
        repo: false,
      },
      '10.13' => {
        architectures: ['x86_64'],
        package_format: 'dmg',
        repo: false,
      }
    },

    'redhat-fips' => {
      '7' => {
        architectures: ['x86_64'],
        source_architecture: 'SRPMS',
        package_format: 'rpm',
        source_package_formats: ['src.rpm'],
        signature_format: 'v3',
        repo: true,
      }
    },

<<<<<<< HEAD
    'sles' => {
      '11' => {
        architectures: ['i386', 'x86_64', 's390x'],
        source_architecture: 'SRPMS',
        package_format: 'rpm',
        source_package_formats: ['src.rpm'],
        signature_format: 'v3',
        repo: true,
=======
      'solaris' => {
        '10' => {
          architectures: ['i386', 'sparc'],
          package_format: 'svr4',
          repo: false,
        },
        '11' => {
          architectures: ['i386', 'sparc'],
          package_format: 'ips',
          repo: false,
        },
>>>>>>> a29072f0
      },
      '12' => {
        architectures: ['x86_64', 's390x', 'ppc64le'],
        source_architecture: 'SRPMS',
        package_format: 'rpm',
        source_package_formats: ['src.rpm'],
        signature_format: 'v4',
        repo: true,
      }
    },

<<<<<<< HEAD
    'solaris' => {
      '10' => {
        architectures: ['i386', 'sparc'],
        package_format: 'svr4',
        repo: false,
=======
      'ubuntu' => {
        '14.04' => {
          codename: 'trusty',
          architectures: ['i386', 'amd64'],
          source_architecture: 'source',
          package_format: 'deb',
          source_package_formats: DEBIAN_SOURCE_FORMATS,
          repo: true,
        },
        '16.04' => {
          codename: 'xenial',
          architectures: ['i386', 'amd64', 'ppc64el'],
          source_architecture: 'source',
          package_format: 'deb',
          source_package_formats: DEBIAN_SOURCE_FORMATS,
          repo: true,
        },
        '18.04' => {
          codename: 'bionic',
          architectures: ['amd64', 'ppc64el'],
          source_architecture: 'source',
          package_format: 'deb',
          source_package_formats: DEBIAN_SOURCE_FORMATS,
          repo: true,
        },
>>>>>>> a29072f0
      },
      '11' => {
        architectures: ['i386', 'sparc'],
        package_format: 'ips',
        repo: false,
      }
    },

<<<<<<< HEAD
    'ubuntu' => {
      '14.04' => {
        codename: 'trusty',
        architectures: ['i386', 'amd64'],
        source_architecture: 'source',
        package_format: 'deb',
        source_package_formats: DEBIAN_SOURCE_FORMATS,
        repo: true,
      },
      '16.04' => {
        codename: 'xenial',
        architectures: ['i386', 'amd64', 'ppc64el'],
        source_architecture: 'source',
        package_format: 'deb',
        source_package_formats: DEBIAN_SOURCE_FORMATS,
        repo: true,
      },
    },

    'windows' => {
      '2012' => {
        architectures: ['x86', 'x64'],
        package_format: 'msi',
        repo: false,
      }
    }
  }.freeze

  # @return [Array] An array of Strings, containing all of the supported
  #   platforms as defined in PLATFORM_INFO
  def supported_platforms
    PLATFORM_INFO.keys
  end

  # @return [Array] An Array of Strings, containing all the supported
  #   versions for the given platform
  def versions_for_platform(platform)
    PLATFORM_INFO[platform].keys
  rescue
    raise "No information found for '#{platform}'"
  end

  # @param platform_tag [String] May be either the two or three unit string
  #   that corresponds to a platform in the form of platform-version or
  #   platform-version-arch.
  # @return [Array] An array of three elements: the platform name, the platform
  #   version, and the architecture. If the architecture was not included in
  #   the original platform tag, then nil is returned in place of the
  #   architecture
  def parse_platform_tag(platform_tag)
    platform_elements = platform_tag.split('-')
=======
      'windows' => {
        '2012' => {
          architectures: ['x86', 'x64'],
          package_format: 'msi',
          repo: false,
        },
      }
    }.freeze
>>>>>>> a29072f0

    # Look for platform. This is probably the only place where we have to look
    # for a combination of elements rather than a single element
    platform = (platform_elements & supported_platforms).first
    codename = (platform_elements & codenames).first

    # This is probably a bad assumption, but I'm assuming if we find a codename,
    # that's more reliable as it's less likely to give us a false match
    if codename
      platform, version = codename_to_platform_version(codename)
    end

    # There's a possibility that the platform name has a dash in it, in which
    # case, our assumption that it's an element of the above array is false,
    # since it would be a combination of elements in that array
    platform ||= supported_platforms.find { |p| platform_tag =~ /#{p}-/ }

    version ||= (platform_elements & versions_for_platform(platform)).first


    # For platform names with a dash in them, because everything is special
    supported_arches = arches_for_platform_version(platform, version, true)
    architecture = platform_tag.sub(/^(#{platform}-#{version}|#{codename})-?/, '')

    fail unless supported_arches.include?(architecture) || architecture.empty?
    return [platform, version, architecture]
  rescue
    raise "Could not verify that '#{platform_tag}' is a valid tag"
  end

  # @param platform_tag [String] May be either the two or three unit string
  #   that corresponds to a platform in the form of platform-version or
  #   platform-version-arch
  # @return [Hash] The hash of data associated with the given platform version
  def platform_lookup(platform_tag)
    platform, version, _ = parse_platform_tag(platform_tag)
    PLATFORM_INFO[platform][version]
  end

  # @param platform_tag [String] May be either the two or three unit string
  #   that corresponds to a platform in the form of platform-version or
  #   platform-version-arch
  # @param attribute_name [String, Symbol] The name of the requested attribute
  # @return [String, Array] the contents of the requested attribute
  def get_attribute(platform_tag, attribute_name)
    info = platform_lookup(platform_tag)
    raise "#{platform_tag} doesn't have information about #{attribute_name} available" unless info.key?(attribute_name)
    info[attribute_name]
  end

  def get_attribute_for_platform_version(platform, version, attribute_name)
    info = PLATFORM_INFO[platform][version]
    raise "#{platform_tag} doesn't have information about #{attribute_name} available" unless info.key?(attribute_name)
    info[attribute_name]
  end

  # @private List platforms that use a given package format
  # @param format [String] The name of the packaging format to filter on
  # @return [Array] An Array of Strings, containing all platforms that
  #   use <format> for their packages
  def by_package_format(format)
    PLATFORM_INFO.keys.select do |key|
      formats = PLATFORM_INFO[key].values.collect { |v| v[:package_format] }
      formats.include? format
    end
  end

  # @return [Array] An Array of Strings, containing all of the package
  #   formats defined in Pkg::Platforms
  def formats
    fmts = PLATFORM_INFO.flat_map do |_, p|
      p.collect do |_, r|
        r[:package_format]
      end
    end
    fmts.to_set.sort
  end

  # @return [Array] An Array of Strings, containing all the package formats
  #   and source package formats defined in Pkg::Platforms
  def all_supported_package_formats
    fmts = formats
    source_fmts = PLATFORM_INFO.flat_map do |_, p|
      p.collect do |_, r|
        r[:source_package_formats]
      end
    end

    (fmts + source_fmts).flatten.compact.uniq.to_set.sort
  end

  # @param platform [String] Optional, the platform to list all codenames for.
  #   Defaults to 'deb'
  # @return [Array] An Array of Strings, containing all of the codenames
  #   defined for a given Platform
  def codenames(platform = 'deb')
    releases = by_package_format(platform).flat_map do |p|
      PLATFORM_INFO[p].values.collect { |r| r[:codename] }
    end
    releases.sort
  end

  # Given a debian codename, return the platform and version it corresponds to
  def codename_to_platform_version(codename)
    PLATFORM_INFO.each do |platform, platform_versions|
      platform_versions.each do |version, info|
        return [platform, version] if info[:codename] && codename == info[:codename]
      end
    end
    raise "Unable to find a platform and version for '#{codename}'"
  end

  # Given a debian platform and version, return the codename that corresponds to
  # the set
  def codename_for_platform_version(platform, version)
    get_attribute_for_platform_version(platform, version, :codename)
  end

  # Given a debian codename, return the arches that we build for that codename
  def arches_for_codename(codename, include_source = false)
    platform, version = codename_to_platform_version(codename)
    arches_for_platform_version(platform, version, include_source)
  end

  # Given a codename, return an array of associated tags
  def codename_to_tags(codename)
    platform_tags = []
    platform, version = codename_to_platform_version(codename)
    arches_for_codename(codename).each do |arch|
      platform_tags << "#{platform}-#{version}-#{arch}"
    end
    platform_tags
  end

  # Given a platform and version, return the arches that we build for that
  # platform
  def arches_for_platform_version(platform, version, include_source = false)
    platform_architectures = get_attribute_for_platform_version(platform, version, :architectures)
    # get_attribute_for_platform_version will raise an exception if the attribute
    # isn't found. We don't want this to be a fatal error, we just want to append
    # the source architecture if it's found
    source_architecture = []
    if include_source
      begin
        source_architecture = Array(get_attribute_for_platform_version(platform, version, :source_architecture))
      rescue
      end
    end
    return (platform_architectures + source_architecture).flatten
  end

  # Returns an array of all currently valid platform tags
  def platform_tags
    tags = []
    PLATFORM_INFO.each do |platform, platform_versions|
      platform_versions.each do |version, info|
        info[:architectures].each do |arch|
          tags << "#{platform}-#{version}-#{arch}"
        end
      end
    end
    tags
  end

  def package_format_for_tag(platform_tag)
    get_attribute(platform_tag, :package_format)
  end

  def signature_format_for_tag(platform_tag)
    get_attribute(platform_tag, :signature_format)
  end

  def signature_format_for_platform_version(platform, version)
    get_attribute_for_platform_version(platform, version, :signature_format)
  end

  def source_architecture_for_platform_tag(platform_tag)
    get_attribute(platform_tag, :source_architecture)
  end

  def source_package_formats_for_platform_tag(platform_tag)
    get_attribute(platform_tag, :source_package_formats)
  end

  # Return an array of platform tags associated with a given package format
  def platform_tags_for_package_format(format)
    platform_tags = []
    PLATFORM_INFO.each do |platform, platform_versions|
      platform_versions.each do |version, info|
        info[:architectures].each do |architecture|
          if info[:package_format] == format
            platform_tags << "#{platform}-#{version}-#{architecture}"
          end
        end
      end
    end
    platform_tags
  end

  # Return a supported platform tag for the given platform, not caring about
  # version or architecture
  def generic_platform_tag(platform)
    version = versions_for_platform(platform).first
    arch = arches_for_platform_version(platform, version).first
    return "#{platform}-#{version}-#{arch}"
  end

  # @method by_deb
  # @return [Array] An Array of Strings, containing all platforms
  #   that use .deb packages
  # Helper meta-method to return all platforms that use .deb packages
  # @scope class
  def by_deb
    by_package_format('deb')
  end

  # @method by_rpm
  # @return [Array] An Array of Strings, containing all platforms
  #   that use .rpm packages
  # Helper meta-method to return all platforms that use .rpm packages
  # @scope class
  def by_rpm
    by_package_format('rpm')
  end

  private :by_package_format
end<|MERGE_RESOLUTION|>--- conflicted
+++ resolved
@@ -1,25 +1,12 @@
 require 'set'
 
-<<<<<<< HEAD
 # Data plus utilities surrounding platforms that the automation in this repo
 # explicitly supports
-module Pkg::Platforms # rubocop:disable Metrics/ModuleLength
-  module_function
-
-  DEBIAN_SOURCE_FORMATS = ['debian.tar.gz', 'orig.tar.gz', 'dsc', 'changes']
-
-  # Each element in this hash
-  PLATFORM_INFO = {
-    'aix' => {
-      '6.1' => {
-        architectures: ['power'],
-        source_architecture: 'SRPMS',
-        package_format: 'rpm',
-        source_package_formats: ['src.rpm'],
-        repo: false,
-=======
 module Pkg
   module Platforms
+
+    module_function
+
     DEBIAN_SOURCE_FORMATS = ['debian.tar.gz', 'orig.tar.gz', 'dsc', 'changes']
 
     # Each element in this hash
@@ -69,27 +56,8 @@
           source_package_formats: DEBIAN_SOURCE_FORMATS,
           repo: true,
         },
->>>>>>> a29072f0
-      },
-      '7.1' => {
-        architectures: ['power'],
-        source_architecture: 'SRPMS',
-        package_format: 'rpm',
-        source_package_formats: ['src.rpm'],
-        repo: false,
-      }
-    },
-
-<<<<<<< HEAD
-    'cisco-wrlinux' => {
-      '5' => {
-        architectures: ['x86_64'],
-        source_architecture: 'SRPMS',
-        package_format: 'rpm',
-        source_package_formats: ['src.rpm'],
-        signature_format: 'v4',
-        repo: true,
-=======
+      },
+
       'debian' => {
         '7' => {
           codename: 'wheezy',
@@ -122,40 +90,9 @@
           package_format: 'deb',
           source_package_formats: DEBIAN_SOURCE_FORMATS,
           repo: true,
-        }
->>>>>>> a29072f0
-      },
-      '7' => {
-        architectures: ['x86_64'],
-        source_architecture: 'SRPMS',
-        package_format: 'rpm',
-        source_package_formats: ['src.rpm'],
-        signature_format: 'v4',
-        repo: true,
-      }
-    },
-
-<<<<<<< HEAD
-    'cumulus' => {
-      '2.2' => {
-        codename: 'cumulus',
-        architectures: ['amd64'],
-        source_architecture: 'source',
-        package_format: 'deb',
-        source_package_formats: DEBIAN_SOURCE_FORMATS,
-        repo: true,
-      }
-    },
-
-    'debian' => {
-      '7' => {
-        codename: 'wheezy',
-        architectures: ['i386', 'amd64'],
-        source_architecture: 'source',
-        package_format: 'deb',
-        source_package_formats: DEBIAN_SOURCE_FORMATS,
-        repo: true,
-=======
+        },
+      },
+
       'el' => {
         '5' => {
           architectures: ['i386', 'x86_64'],
@@ -189,44 +126,8 @@
           package_format: 'swix',
           repo: false,
         },
->>>>>>> a29072f0
-      },
-      '8' => {
-        codename: 'jessie',
-        architectures: ['i386', 'amd64', 'powerpc'],
-        source_architecture: 'source',
-        package_format: 'deb',
-        source_package_formats: DEBIAN_SOURCE_FORMATS,
-        repo: true,
-      },
-      '9' => {
-        codename: 'stretch',
-        architectures: ['i386', 'amd64'],
-        source_architecture: 'source',
-        package_format: 'deb',
-        source_package_formats: DEBIAN_SOURCE_FORMATS,
-        repo: true,
-      }
-    },
-
-<<<<<<< HEAD
-    'el' => {
-      '5' => {
-        architectures: ['i386', 'x86_64'],
-        source_architecture: 'SRPMS',
-        package_format: 'rpm',
-        source_package_formats: ['src.rpm'],
-        signature_format: 'v3',
-        repo: true,
-      },
-      '6' => {
-        architectures: ['i386', 'x86_64', 's390x'],
-        source_architecture: 'SRPMS',
-        package_format: 'rpm',
-        source_package_formats: ['src.rpm'],
-        signature_format: 'v4',
-        repo: true,
-=======
+      },
+
       'fedora' => {
         'f25' => {
           architectures: ['i386', 'x86_64'],
@@ -292,76 +193,8 @@
           signature_format: 'v4',
           repo: true,
         },
->>>>>>> a29072f0
-      },
-      '7' => {
-        architectures: ['x86_64', 's390x', 'ppc64le', 'aarch64'],
-        source_architecture: 'SRPMS',
-        package_format: 'rpm',
-        source_package_formats: ['src.rpm'],
-        signature_format: 'v4',
-        repo: true,
-      }
-    },
-
-    'eos' => {
-      '4' => {
-        architectures: ['i386'],
-        package_format: 'swix',
-        repo: false,
-      }
-    },
-
-<<<<<<< HEAD
-    'fedora' => {
-      'f25' => {
-        architectures: ['i386', 'x86_64'],
-        source_architecture: 'SRPMS',
-        package_format: 'rpm',
-        source_package_formats: ['src.rpm'],
-        signature_format: 'v4',
-        repo: true,
-      },
-      'f26' => {
-        architectures: ['x86_64'],
-        source_architecture: 'SRPMS',
-        package_format: 'rpm',
-        source_package_formats: ['src.rpm'],
-        signature_format: 'v4',
-        repo: true,
-      },
-      'f27' => {
-        architectures: ['x86_64'],
-        source_architecture: 'SRPMS',
-        package_format: 'rpm',
-        source_package_formats: ['src.rpm'],
-        signature_format: 'v4',
-        repo: true,
-      },
-      '25' => {
-        architectures: ['i386', 'x86_64'],
-        source_architecture: 'SRPMS',
-        package_format: 'rpm',
-        source_package_formats: ['src.rpm'],
-        signature_format: 'v4',
-        repo: true,
-      },
-      '26' => {
-        architectures: ['x86_64'],
-        source_architecture: 'SRPMS',
-        package_format: 'rpm',
-        source_package_formats: ['src.rpm'],
-        signature_format: 'v4',
-        repo: true,
-      },
-      '27' => {
-        architectures: ['x86_64'],
-        source_architecture: 'SRPMS',
-        package_format: 'rpm',
-        source_package_formats: ['src.rpm'],
-        signature_format: 'v4',
-        repo: true,
-=======
+      },
+
       'osx' => {
         '10.10' => {
           architectures: ['x86_64'],
@@ -394,17 +227,8 @@
           signature_format: 'v3',
           repo: true,
         }
->>>>>>> a29072f0
-      },
-    },
-
-<<<<<<< HEAD
-    'osx' => {
-      '10.10' => {
-        architectures: ['x86_64'],
-        package_format: 'dmg',
-        repo: false,
-=======
+      },
+
       'sles' => {
         '11' => {
           architectures: ['i386', 'x86_64', 's390x'],
@@ -422,46 +246,8 @@
           signature_format: 'v4',
           repo: true,
         },
->>>>>>> a29072f0
-      },
-      '10.11' => {
-        architectures: ['x86_64'],
-        package_format: 'dmg',
-        repo: false,
-      },
-      '10.12' => {
-        architectures: ['x86_64'],
-        package_format: 'dmg',
-        repo: false,
-      },
-      '10.13' => {
-        architectures: ['x86_64'],
-        package_format: 'dmg',
-        repo: false,
-      }
-    },
-
-    'redhat-fips' => {
-      '7' => {
-        architectures: ['x86_64'],
-        source_architecture: 'SRPMS',
-        package_format: 'rpm',
-        source_package_formats: ['src.rpm'],
-        signature_format: 'v3',
-        repo: true,
-      }
-    },
-
-<<<<<<< HEAD
-    'sles' => {
-      '11' => {
-        architectures: ['i386', 'x86_64', 's390x'],
-        source_architecture: 'SRPMS',
-        package_format: 'rpm',
-        source_package_formats: ['src.rpm'],
-        signature_format: 'v3',
-        repo: true,
-=======
+      },
+
       'solaris' => {
         '10' => {
           architectures: ['i386', 'sparc'],
@@ -473,25 +259,8 @@
           package_format: 'ips',
           repo: false,
         },
->>>>>>> a29072f0
-      },
-      '12' => {
-        architectures: ['x86_64', 's390x', 'ppc64le'],
-        source_architecture: 'SRPMS',
-        package_format: 'rpm',
-        source_package_formats: ['src.rpm'],
-        signature_format: 'v4',
-        repo: true,
-      }
-    },
-
-<<<<<<< HEAD
-    'solaris' => {
-      '10' => {
-        architectures: ['i386', 'sparc'],
-        package_format: 'svr4',
-        repo: false,
-=======
+      },
+
       'ubuntu' => {
         '14.04' => {
           codename: 'trusty',
@@ -517,301 +286,265 @@
           source_package_formats: DEBIAN_SOURCE_FORMATS,
           repo: true,
         },
->>>>>>> a29072f0
-      },
-      '11' => {
-        architectures: ['i386', 'sparc'],
-        package_format: 'ips',
-        repo: false,
-      }
-    },
-
-<<<<<<< HEAD
-    'ubuntu' => {
-      '14.04' => {
-        codename: 'trusty',
-        architectures: ['i386', 'amd64'],
-        source_architecture: 'source',
-        package_format: 'deb',
-        source_package_formats: DEBIAN_SOURCE_FORMATS,
-        repo: true,
-      },
-      '16.04' => {
-        codename: 'xenial',
-        architectures: ['i386', 'amd64', 'ppc64el'],
-        source_architecture: 'source',
-        package_format: 'deb',
-        source_package_formats: DEBIAN_SOURCE_FORMATS,
-        repo: true,
-      },
-    },
-
-    'windows' => {
-      '2012' => {
-        architectures: ['x86', 'x64'],
-        package_format: 'msi',
-        repo: false,
-      }
-    }
-  }.freeze
-
-  # @return [Array] An array of Strings, containing all of the supported
-  #   platforms as defined in PLATFORM_INFO
-  def supported_platforms
-    PLATFORM_INFO.keys
-  end
-
-  # @return [Array] An Array of Strings, containing all the supported
-  #   versions for the given platform
-  def versions_for_platform(platform)
-    PLATFORM_INFO[platform].keys
-  rescue
-    raise "No information found for '#{platform}'"
-  end
-
-  # @param platform_tag [String] May be either the two or three unit string
-  #   that corresponds to a platform in the form of platform-version or
-  #   platform-version-arch.
-  # @return [Array] An array of three elements: the platform name, the platform
-  #   version, and the architecture. If the architecture was not included in
-  #   the original platform tag, then nil is returned in place of the
-  #   architecture
-  def parse_platform_tag(platform_tag)
-    platform_elements = platform_tag.split('-')
-=======
+      },
+
       'windows' => {
         '2012' => {
           architectures: ['x86', 'x64'],
           package_format: 'msi',
           repo: false,
-        },
-      }
+        }
+      },
     }.freeze
->>>>>>> a29072f0
-
-    # Look for platform. This is probably the only place where we have to look
-    # for a combination of elements rather than a single element
-    platform = (platform_elements & supported_platforms).first
-    codename = (platform_elements & codenames).first
-
-    # This is probably a bad assumption, but I'm assuming if we find a codename,
-    # that's more reliable as it's less likely to give us a false match
-    if codename
+
+    # @return [Array] An array of Strings, containing all of the supported
+    #   platforms as defined in PLATFORM_INFO
+    def supported_platforms
+      PLATFORM_INFO.keys
+    end
+
+    # @return [Array] An Array of Strings, containing all the supported
+    #   versions for the given platform
+    def versions_for_platform(platform)
+      PLATFORM_INFO[platform].keys
+    rescue
+      raise "No information found for '#{platform}'"
+    end
+
+    # @param platform_tag [String] May be either the two or three unit string
+    #   that corresponds to a platform in the form of platform-version or
+    #   platform-version-arch.
+    # @return [Array] An array of three elements: the platform name, the platform
+    #   version, and the architecture. If the architecture was not included in
+    #   the original platform tag, then nil is returned in place of the
+    #   architecture
+    def parse_platform_tag(platform_tag)
+      platform_elements = platform_tag.split('-')
+
+      # Look for platform. This is probably the only place where we have to look
+      # for a combination of elements rather than a single element
+      platform = (platform_elements & supported_platforms).first
+      codename = (platform_elements & codenames).first
+
+      # This is probably a bad assumption, but I'm assuming if we find a codename,
+      # that's more reliable as it's less likely to give us a false match
+      if codename
+        platform, version = codename_to_platform_version(codename)
+      end
+
+      # There's a possibility that the platform name has a dash in it, in which
+      # case, our assumption that it's an element of the above array is false,
+      # since it would be a combination of elements in that array
+      platform ||= supported_platforms.find { |p| platform_tag =~ /#{p}-/ }
+
+      version ||= (platform_elements & versions_for_platform(platform)).first
+
+
+      # For platform names with a dash in them, because everything is special
+      supported_arches = arches_for_platform_version(platform, version, true)
+      architecture = platform_tag.sub(/^(#{platform}-#{version}|#{codename})-?/, '')
+
+      fail unless supported_arches.include?(architecture) || architecture.empty?
+      return [platform, version, architecture]
+    rescue
+      raise "Could not verify that '#{platform_tag}' is a valid tag"
+    end
+
+    # @param platform_tag [String] May be either the two or three unit string
+    #   that corresponds to a platform in the form of platform-version or
+    #   platform-version-arch
+    # @return [Hash] The hash of data associated with the given platform version
+    def platform_lookup(platform_tag)
+      platform, version, _ = parse_platform_tag(platform_tag)
+      PLATFORM_INFO[platform][version]
+    end
+
+    # @param platform_tag [String] May be either the two or three unit string
+    #   that corresponds to a platform in the form of platform-version or
+    #   platform-version-arch
+    # @param attribute_name [String, Symbol] The name of the requested attribute
+    # @return [String, Array] the contents of the requested attribute
+    def get_attribute(platform_tag, attribute_name)
+      info = platform_lookup(platform_tag)
+      raise "#{platform_tag} doesn't have information about #{attribute_name} available" unless info.key?(attribute_name)
+      info[attribute_name]
+    end
+
+    def get_attribute_for_platform_version(platform, version, attribute_name)
+      info = PLATFORM_INFO[platform][version]
+      raise "#{platform_tag} doesn't have information about #{attribute_name} available" unless info.key?(attribute_name)
+      info[attribute_name]
+    end
+
+    # @private List platforms that use a given package format
+    # @param format [String] The name of the packaging format to filter on
+    # @return [Array] An Array of Strings, containing all platforms that
+    #   use <format> for their packages
+    def by_package_format(format)
+      PLATFORM_INFO.keys.select do |key|
+        formats = PLATFORM_INFO[key].values.collect { |v| v[:package_format] }
+        formats.include? format
+      end
+    end
+
+    # @return [Array] An Array of Strings, containing all of the package
+    #   formats defined in Pkg::Platforms
+    def formats
+      fmts = PLATFORM_INFO.flat_map do |_, p|
+        p.collect do |_, r|
+          r[:package_format]
+        end
+      end
+      fmts.to_set.sort
+    end
+
+    # @return [Array] An Array of Strings, containing all the package formats
+    #   and source package formats defined in Pkg::Platforms
+    def all_supported_package_formats
+      fmts = formats
+      source_fmts = PLATFORM_INFO.flat_map do |_, p|
+        p.collect do |_, r|
+          r[:source_package_formats]
+        end
+      end
+
+      (fmts + source_fmts).flatten.compact.uniq.to_set.sort
+    end
+
+    # @param platform [String] Optional, the platform to list all codenames for.
+    #   Defaults to 'deb'
+    # @return [Array] An Array of Strings, containing all of the codenames
+    #   defined for a given Platform
+    def codenames(platform = 'deb')
+      releases = by_package_format(platform).flat_map do |p|
+        PLATFORM_INFO[p].values.collect { |r| r[:codename] }
+      end
+      releases.sort
+    end
+
+    # Given a debian codename, return the platform and version it corresponds to
+    def codename_to_platform_version(codename)
+      PLATFORM_INFO.each do |platform, platform_versions|
+        platform_versions.each do |version, info|
+          return [platform, version] if info[:codename] && codename == info[:codename]
+        end
+      end
+      raise "Unable to find a platform and version for '#{codename}'"
+    end
+
+    # Given a debian platform and version, return the codename that corresponds to
+    # the set
+    def codename_for_platform_version(platform, version)
+      get_attribute_for_platform_version(platform, version, :codename)
+    end
+
+    # Given a debian codename, return the arches that we build for that codename
+    def arches_for_codename(codename, include_source = false)
       platform, version = codename_to_platform_version(codename)
-    end
-
-    # There's a possibility that the platform name has a dash in it, in which
-    # case, our assumption that it's an element of the above array is false,
-    # since it would be a combination of elements in that array
-    platform ||= supported_platforms.find { |p| platform_tag =~ /#{p}-/ }
-
-    version ||= (platform_elements & versions_for_platform(platform)).first
-
-
-    # For platform names with a dash in them, because everything is special
-    supported_arches = arches_for_platform_version(platform, version, true)
-    architecture = platform_tag.sub(/^(#{platform}-#{version}|#{codename})-?/, '')
-
-    fail unless supported_arches.include?(architecture) || architecture.empty?
-    return [platform, version, architecture]
-  rescue
-    raise "Could not verify that '#{platform_tag}' is a valid tag"
-  end
-
-  # @param platform_tag [String] May be either the two or three unit string
-  #   that corresponds to a platform in the form of platform-version or
-  #   platform-version-arch
-  # @return [Hash] The hash of data associated with the given platform version
-  def platform_lookup(platform_tag)
-    platform, version, _ = parse_platform_tag(platform_tag)
-    PLATFORM_INFO[platform][version]
-  end
-
-  # @param platform_tag [String] May be either the two or three unit string
-  #   that corresponds to a platform in the form of platform-version or
-  #   platform-version-arch
-  # @param attribute_name [String, Symbol] The name of the requested attribute
-  # @return [String, Array] the contents of the requested attribute
-  def get_attribute(platform_tag, attribute_name)
-    info = platform_lookup(platform_tag)
-    raise "#{platform_tag} doesn't have information about #{attribute_name} available" unless info.key?(attribute_name)
-    info[attribute_name]
-  end
-
-  def get_attribute_for_platform_version(platform, version, attribute_name)
-    info = PLATFORM_INFO[platform][version]
-    raise "#{platform_tag} doesn't have information about #{attribute_name} available" unless info.key?(attribute_name)
-    info[attribute_name]
-  end
-
-  # @private List platforms that use a given package format
-  # @param format [String] The name of the packaging format to filter on
-  # @return [Array] An Array of Strings, containing all platforms that
-  #   use <format> for their packages
-  def by_package_format(format)
-    PLATFORM_INFO.keys.select do |key|
-      formats = PLATFORM_INFO[key].values.collect { |v| v[:package_format] }
-      formats.include? format
-    end
-  end
-
-  # @return [Array] An Array of Strings, containing all of the package
-  #   formats defined in Pkg::Platforms
-  def formats
-    fmts = PLATFORM_INFO.flat_map do |_, p|
-      p.collect do |_, r|
-        r[:package_format]
-      end
-    end
-    fmts.to_set.sort
-  end
-
-  # @return [Array] An Array of Strings, containing all the package formats
-  #   and source package formats defined in Pkg::Platforms
-  def all_supported_package_formats
-    fmts = formats
-    source_fmts = PLATFORM_INFO.flat_map do |_, p|
-      p.collect do |_, r|
-        r[:source_package_formats]
-      end
-    end
-
-    (fmts + source_fmts).flatten.compact.uniq.to_set.sort
-  end
-
-  # @param platform [String] Optional, the platform to list all codenames for.
-  #   Defaults to 'deb'
-  # @return [Array] An Array of Strings, containing all of the codenames
-  #   defined for a given Platform
-  def codenames(platform = 'deb')
-    releases = by_package_format(platform).flat_map do |p|
-      PLATFORM_INFO[p].values.collect { |r| r[:codename] }
-    end
-    releases.sort
-  end
-
-  # Given a debian codename, return the platform and version it corresponds to
-  def codename_to_platform_version(codename)
-    PLATFORM_INFO.each do |platform, platform_versions|
-      platform_versions.each do |version, info|
-        return [platform, version] if info[:codename] && codename == info[:codename]
-      end
-    end
-    raise "Unable to find a platform and version for '#{codename}'"
-  end
-
-  # Given a debian platform and version, return the codename that corresponds to
-  # the set
-  def codename_for_platform_version(platform, version)
-    get_attribute_for_platform_version(platform, version, :codename)
-  end
-
-  # Given a debian codename, return the arches that we build for that codename
-  def arches_for_codename(codename, include_source = false)
-    platform, version = codename_to_platform_version(codename)
-    arches_for_platform_version(platform, version, include_source)
-  end
-
-  # Given a codename, return an array of associated tags
-  def codename_to_tags(codename)
-    platform_tags = []
-    platform, version = codename_to_platform_version(codename)
-    arches_for_codename(codename).each do |arch|
-      platform_tags << "#{platform}-#{version}-#{arch}"
-    end
-    platform_tags
-  end
-
-  # Given a platform and version, return the arches that we build for that
-  # platform
-  def arches_for_platform_version(platform, version, include_source = false)
-    platform_architectures = get_attribute_for_platform_version(platform, version, :architectures)
-    # get_attribute_for_platform_version will raise an exception if the attribute
-    # isn't found. We don't want this to be a fatal error, we just want to append
-    # the source architecture if it's found
-    source_architecture = []
-    if include_source
-      begin
-        source_architecture = Array(get_attribute_for_platform_version(platform, version, :source_architecture))
-      rescue
-      end
-    end
-    return (platform_architectures + source_architecture).flatten
-  end
-
-  # Returns an array of all currently valid platform tags
-  def platform_tags
-    tags = []
-    PLATFORM_INFO.each do |platform, platform_versions|
-      platform_versions.each do |version, info|
-        info[:architectures].each do |arch|
-          tags << "#{platform}-#{version}-#{arch}"
+      arches_for_platform_version(platform, version, include_source)
+    end
+
+    # Given a codename, return an array of associated tags
+    def codename_to_tags(codename)
+      platform_tags = []
+      platform, version = codename_to_platform_version(codename)
+      arches_for_codename(codename).each do |arch|
+        platform_tags << "#{platform}-#{version}-#{arch}"
+      end
+      platform_tags
+    end
+
+    # Given a platform and version, return the arches that we build for that
+    # platform
+    def arches_for_platform_version(platform, version, include_source = false)
+      platform_architectures = get_attribute_for_platform_version(platform, version, :architectures)
+      # get_attribute_for_platform_version will raise an exception if the attribute
+      # isn't found. We don't want this to be a fatal error, we just want to append
+      # the source architecture if it's found
+      source_architecture = []
+      if include_source
+        begin
+          source_architecture = Array(get_attribute_for_platform_version(platform, version, :source_architecture))
+        rescue
         end
       end
-    end
-    tags
-  end
-
-  def package_format_for_tag(platform_tag)
-    get_attribute(platform_tag, :package_format)
-  end
-
-  def signature_format_for_tag(platform_tag)
-    get_attribute(platform_tag, :signature_format)
-  end
-
-  def signature_format_for_platform_version(platform, version)
-    get_attribute_for_platform_version(platform, version, :signature_format)
-  end
-
-  def source_architecture_for_platform_tag(platform_tag)
-    get_attribute(platform_tag, :source_architecture)
-  end
-
-  def source_package_formats_for_platform_tag(platform_tag)
-    get_attribute(platform_tag, :source_package_formats)
-  end
-
-  # Return an array of platform tags associated with a given package format
-  def platform_tags_for_package_format(format)
-    platform_tags = []
-    PLATFORM_INFO.each do |platform, platform_versions|
-      platform_versions.each do |version, info|
-        info[:architectures].each do |architecture|
-          if info[:package_format] == format
-            platform_tags << "#{platform}-#{version}-#{architecture}"
+      return (platform_architectures + source_architecture).flatten
+    end
+
+    # Returns an array of all currently valid platform tags
+    def platform_tags
+      tags = []
+      PLATFORM_INFO.each do |platform, platform_versions|
+        platform_versions.each do |version, info|
+          info[:architectures].each do |arch|
+            tags << "#{platform}-#{version}-#{arch}"
           end
         end
       end
-    end
-    platform_tags
+      tags
+    end
+
+    def package_format_for_tag(platform_tag)
+      get_attribute(platform_tag, :package_format)
+    end
+
+    def signature_format_for_tag(platform_tag)
+      get_attribute(platform_tag, :signature_format)
+    end
+
+    def signature_format_for_platform_version(platform, version)
+      get_attribute_for_platform_version(platform, version, :signature_format)
+    end
+
+    def source_architecture_for_platform_tag(platform_tag)
+      get_attribute(platform_tag, :source_architecture)
+    end
+
+    def source_package_formats_for_platform_tag(platform_tag)
+      get_attribute(platform_tag, :source_package_formats)
+    end
+
+    # Return an array of platform tags associated with a given package format
+    def platform_tags_for_package_format(format)
+      platform_tags = []
+      PLATFORM_INFO.each do |platform, platform_versions|
+        platform_versions.each do |version, info|
+          info[:architectures].each do |architecture|
+            if info[:package_format] == format
+              platform_tags << "#{platform}-#{version}-#{architecture}"
+            end
+          end
+        end
+      end
+      platform_tags
+    end
+
+    # Return a supported platform tag for the given platform, not caring about
+    # version or architecture
+    def generic_platform_tag(platform)
+      version = versions_for_platform(platform).first
+      arch = arches_for_platform_version(platform, version).first
+      return "#{platform}-#{version}-#{arch}"
+    end
+
+    # @method by_deb
+    # @return [Array] An Array of Strings, containing all platforms
+    #   that use .deb packages
+    # Helper meta-method to return all platforms that use .deb packages
+    # @scope class
+    def by_deb
+      by_package_format('deb')
+    end
+
+    # @method by_rpm
+    # @return [Array] An Array of Strings, containing all platforms
+    #   that use .rpm packages
+    # Helper meta-method to return all platforms that use .rpm packages
+    # @scope class
+    def by_rpm
+      by_package_format('rpm')
+    end
+
+    private :by_package_format
   end
-
-  # Return a supported platform tag for the given platform, not caring about
-  # version or architecture
-  def generic_platform_tag(platform)
-    version = versions_for_platform(platform).first
-    arch = arches_for_platform_version(platform, version).first
-    return "#{platform}-#{version}-#{arch}"
-  end
-
-  # @method by_deb
-  # @return [Array] An Array of Strings, containing all platforms
-  #   that use .deb packages
-  # Helper meta-method to return all platforms that use .deb packages
-  # @scope class
-  def by_deb
-    by_package_format('deb')
-  end
-
-  # @method by_rpm
-  # @return [Array] An Array of Strings, containing all platforms
-  #   that use .rpm packages
-  # Helper meta-method to return all platforms that use .rpm packages
-  # @scope class
-  def by_rpm
-    by_package_format('rpm')
-  end
-
-  private :by_package_format
 end