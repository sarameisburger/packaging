--- conflicted
+++ resolved
@@ -79,16 +79,11 @@
           artifacts, _ = Pkg::Util::Net.remote_ssh_cmd(self.builds_server, cmd, true)
           artifacts = artifacts.split("\n")
           data = {}
-<<<<<<< HEAD
           artifacts.each do |artifact|
             tag = Pkg::Paths.tag_from_artifact_path(artifact)
-            package_format = Pkg::Platforms.get_attribute(tag, :package_format)
-=======
-          Pkg::Util::Platform.platform_tags.each do |tag|
             platform, _, arch = Pkg::Util::Platform.parse_platform_tag(tag)
             arch = 'ppc' if platform == 'aix'
-            package_format = Pkg::Util::Platform.get_attribute(tag, :package_format)
->>>>>>> 63828f29
+            package_format = Pkg::Platforms.get_attribute(tag, :package_format)
             case package_format
             when 'deb'
               repo_config = "../repo_configs/deb/pl-#{self.project}-#{self.ref}-#{Pkg::Platforms.get_attribute(tag, :codename)}.list"
