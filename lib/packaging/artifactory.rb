--- conflicted
+++ resolved
@@ -392,7 +392,6 @@
       end
     end
 
-<<<<<<< HEAD
     # Using the manifest provided by enterprise-dist, grab the appropropriate packages from artifactory based on md5sum
     # @param staging_directory [String] location to download packages to
     # @param manifest [File] JSON file containing information about what packages to download and the corresponding md5sums
@@ -413,7 +412,6 @@
     end
 
     # Download artifact(s) to local path based on name, repo, and path on artifactory
-=======
     # Clear the ARTIFACTORY_CLEANUP_SKIP_PROPERTY on all artifacts in
     # a specified directory in a given Artifactory repo that match
     # /<directory>/*.tar. Use this before uploading newer tarballs to maintain
@@ -440,7 +438,6 @@
     end
 
     # Download an artifact based on name, repo, and path to artifact
->>>>>>> 5b65ac8f
     # @param artifact_name [String] name of artifact to download
     # @param repo [String] repo the artifact lives
     # @param remote_path [String] path to artifact in the repo
