--- conflicted
+++ resolved
@@ -36,11 +36,7 @@
 
   describe '#codenames' do
     it 'should return all codenames for a given platform' do
-<<<<<<< HEAD
-      codenames = ['focal', 'bionic', 'buster', 'cosmic', 'cumulus', 'wheezy', 'jessie', 'stretch', 'trusty', 'xenial']
-=======
-      codenames = ['bionic', 'buster', 'cosmic', 'jessie', 'stretch', 'xenial']
->>>>>>> e675d2b1
+      codenames = ['focal', 'bionic', 'buster', 'cosmic', 'jessie', 'stretch', 'xenial']
       expect(Pkg::Platforms.codenames).to match_array(codenames)
     end
   end
