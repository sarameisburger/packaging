--- conflicted
+++ resolved
@@ -404,36 +404,12 @@
   end
 
   desc "Ship MSI packages to #{Pkg::Config.msi_staging_server}"
-<<<<<<< HEAD
   task ship_msi: 'pl:fetch' do
     Pkg::Util::Ship.ship_pkgs(['pkg/**/*.msi'], Pkg::Config.msi_staging_server, Pkg::Config.msi_path, addtl_path_to_sub: '/windows', excludes: ["#{Pkg::Config.project}-x(86|64).msi"])
-=======
-  task :ship_msi => 'pl:fetch' do
-    files = Dir["pkg/windows/**/#{Pkg::Config.project}-#{Pkg::Config.version}*.msi"]
-    if files.empty?
-      $stdout.puts "There aren't any MSI packages in pkg/windows. Maybe something went wrong?"
-    else
-      Pkg::Util::Execution.retry_on_fail(:times => 3) do
-        if File.directory?("pkg/windows")
-          Pkg::Util::Net.rsync_to(
-            'pkg/windows/',
-            Pkg::Config.msi_staging_server,
-            Pkg::Config.msi_path,
-            extra_flags: %W(
-              --ignore-existing
-              --include="*#{Pkg::Config.project}-#{Pkg::Config.version}*.msi"
-              --include="*/"
-              --exclude="*"
-            )
-          )
-        end
-      end
-    end
     Pkg::Util::Net.remote_create_latest_symlink('puppet', '/opt/downloads/windows', 'msi', excludes: ['agent', 'x64'])
     Pkg::Util::Net.remote_create_latest_symlink('puppet', '/opt/downloads/windows', 'msi', excludes: ['agent'], arch: 'x64')
     Pkg::Util::Net.remote_create_latest_symlink('puppet-agent', '/opt/downloads/windows', 'msi', arch: 'x64')
     Pkg::Util::Net.remote_create_latest_symlink('puppet-agent', '/opt/downloads/windows', 'msi', arch: 'x86')
->>>>>>> c10d3eac
   end
 
   desc 'UBER ship: ship all the things in pkg'
@@ -570,11 +546,6 @@
       if File.exist?(ezbake_manifest)
         cp(ezbake_manifest, File.join(local_dir, "#{Pkg::Config.ref}.ezbake.manifest"))
       end
-<<<<<<< HEAD
-      ezbake_yaml = File.join('ext', 'ezbake.manifest.yaml')
-      if File.exist?(ezbake_yaml)
-        cp(ezbake_yaml(File.join(local_dir, "#{Pkg::Config.ref}.ezbake.manifest.yaml")))
-=======
       ezbake_yaml = File.join("ext", "ezbake.manifest.yaml")
       if File.exists?(ezbake_yaml)
         cp(ezbake_yaml, File.join(local_dir, "#{Pkg::Config.ref}.ezbake.manifest.yaml"))
@@ -586,7 +557,6 @@
       build_data_json = File.join("ext", "build_metadata.json")
       if File.exists?(build_data_json)
         cp(build_data_json, File.join(local_dir, "#{Pkg::Config.ref}.build_metadata.json"))
->>>>>>> c10d3eac
       end
 
       # Sadly, the packaging repo cannot yet act on its own, without living
